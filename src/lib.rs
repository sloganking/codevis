use anyhow::bail;
use bstr::ByteSlice;
use image::{ImageBuffer, Rgb, RgbImage};
use prodash::Progress;
use std::collections::BTreeSet;
use std::path::{Path, PathBuf};
use std::sync::atomic::{AtomicBool, Ordering};
use syntect::highlighting::{Style, ThemeSet};
use syntect::parsing::SyntaxSet;

pub fn render(
    content: &[(PathBuf, String)],
    column_width: u32,
    ignore_files_without_syntax: bool,
    line_height: u32,
    target_aspect_ratio: f64,
    force_full_columns: bool,
    mut progress: impl prodash::Progress,
    should_interrupt: &AtomicBool,
) -> anyhow::Result<ImageBuffer<Rgb<u8>, Vec<u8>>> {
    // unused for now
    // could be used to make a "rolling code" animation
    let line_offset = 0;
    let start = std::time::Instant::now();

    let ss = SyntaxSet::load_defaults_newlines();

    //> read files (for /n counting)
    let (total_line_count, ignored) = {
        let mut lines = 0;
        let mut ignored = BTreeSet::default();
        for (path, content) in content {
            let content_lines = content.lines().count();
            lines += content_lines;
            if ignore_files_without_syntax && ss.find_syntax_for_file(path)?.is_none() {
                lines -= content_lines;
                ignored.insert(path);
            }
        }
        (lines as u32, ignored)
    };

    if total_line_count == 0 {
        bail!(
            "Did not find a single line to render in {} files",
            content.len()
        );
    }

    //> determine image dimensions based on num of lines and constraints
    let mut last_checked_aspect_ratio: f64 = f64::MAX;
    let mut column_line_limit = 1;
    let mut last_column_line_limit = column_line_limit;
    let mut required_columns;
    let mut cur_aspect_ratio: f64 =
        column_width as f64 * total_line_count as f64 / (column_line_limit as f64 * 2.0);

    //<> determine maximum aspect ratios
    let tallest_aspect_ratio = column_width as f64 / total_line_count as f64 * 2.0;
    let widest_aspect_ratio = total_line_count as f64 * column_width as f64 / 2.0;
    //<

    if target_aspect_ratio <= tallest_aspect_ratio {
        //> use tallest possible aspect ratio
        column_line_limit = total_line_count;
        required_columns = 1;
        //<
    } else if target_aspect_ratio >= widest_aspect_ratio {
        //> use widest possible aspect ratio
        column_line_limit = 1;
        required_columns = total_line_count;
        //<
    } else {
        //> start at widest possible aspect ratio
        column_line_limit = 1;
        // required_columns = line_count;
        //<

        // de-widen aspect ratio until closest match is found
        while (last_checked_aspect_ratio - target_aspect_ratio).abs()
            > (cur_aspect_ratio - target_aspect_ratio).abs()
        {
            // remember current aspect ratio
            last_checked_aspect_ratio = cur_aspect_ratio;

            if force_full_columns {
                last_column_line_limit = column_line_limit;

                //> determine required number of columns
                required_columns = total_line_count / column_line_limit;
                if total_line_count % column_line_limit != 0 {
                    required_columns += 1;
                }
                //<

                let last_required_columns = required_columns;

                // find next full column aspect ratio
                while required_columns == last_required_columns {
                    column_line_limit += 1;

                    //> determine required number of columns
                    required_columns = total_line_count / column_line_limit;
                    if total_line_count % column_line_limit != 0 {
                        required_columns += 1;
                    }
                    //<
                }
            } else {
                //> generate new aspect ratio
                column_line_limit += 1;

                //> determine required number of columns
                required_columns = total_line_count / column_line_limit;
                if total_line_count % column_line_limit != 0 {
                    required_columns += 1;
                }
                //<
                //<
            }

            cur_aspect_ratio = required_columns as f64 * column_width as f64
                / (column_line_limit as f64 * line_height as f64);
        }

        //> re-determine best aspect ratio

        // (Should never not happen, but)
        // previous while loop would never have been entered if (column_line_limit == 1)
        // so (column_line_limit -= 1;) would be unnecessary
        if column_line_limit != 1 && !force_full_columns {
            // revert to last aspect ratio
            column_line_limit -= 1;
        } else if force_full_columns {
            column_line_limit = last_column_line_limit;
        }

        //> determine required number of columns
        required_columns = total_line_count / column_line_limit;
        if total_line_count % column_line_limit != 0 {
            required_columns += 1;
        }
    }

    //> remake immutable
    let required_columns = required_columns;
    let column_line_limit = column_line_limit;
    //<

    //<> initialize image
    //> determine x
    let imgx: u32 = required_columns * column_width;

    //<> determine y
    let imgy: u32 = if total_line_count < column_line_limit {
        total_line_count * line_height
    } else {
        column_line_limit * line_height
    };
    //<

    // Create a new ImgBuf with width: imgx and height: imgy
    let mut imgbuf = RgbImage::new(imgx, imgy);

    //<> initialize rendering vars
    let mut cur_line_x = 0;
    let mut line_num: u32 = 0;
    let mut background = Rgb([0, 0, 0]);

    // render all lines onto image
    progress.set_name("overall");
    progress.init(
        Some(content.len() - ignored.len()),
        prodash::unit::label("files").into(),
    );
    let mut line_progress = progress.add_child("render");
    line_progress.init(
        Some(total_line_count as usize),
        prodash::unit::label("lines").into(),
    );

    //> initialize highlighting themes
    let ts = ThemeSet::load_defaults();

    for (path, content) in content {
        if ignored.contains(path) {
            continue;
        }
        progress.inc();
        if should_interrupt.load(Ordering::Relaxed) {
            bail!("Cancelled by user")
        }

        let mut highlighter = syntect::easy::HighlightLines::new(
            ss.find_syntax_for_file(path)?
                .unwrap_or_else(|| ss.find_syntax_plain_text()),
            &ts.themes["Solarized (dark)"],
        );

        for line in content.as_bytes().lines_with_terminator() {
            let line = line.to_str().expect("UTF-8 was source");
            line_progress.inc();
            {
                //> get position of current line
                let actual_line = (line_num + line_offset) % total_line_count;
                let cur_y = (actual_line % column_line_limit) * line_height;
                let cur_column_x_offset = (actual_line / column_line_limit) * column_width;

                let regions: Vec<(Style, &str)> = highlighter.highlight(&line, &ss);

                background = Rgb([
                    regions[0].0.background.r,
                    regions[0].0.background.g,
                    regions[0].0.background.b,
                ]);

                for region in regions {
                    let char_color: Rgb<u8> = Rgb([
                        region.0.foreground.r,
                        region.0.foreground.g,
                        region.0.foreground.b,
                    ]);

                    for chr in region.1.chars() {
                        if cur_line_x >= column_width || region.1.chars().count() == 0 {
                            break;
                        }

                        //> place pixel for character
                        if chr == ' ' || chr == '\n' || chr == '\r' {
                            for y_pos in cur_y..cur_y + line_height {
                                imgbuf.put_pixel(
                                    cur_column_x_offset + cur_line_x,
                                    y_pos,
                                    background,
                                );
                            }

                            cur_line_x += 1;
                        } else if chr == '\t' {
                            // specifies how many spaces a tab should be rendered as
                            let tab_spaces = 4;

                            let spaces_to_add = tab_spaces - (cur_line_x % tab_spaces);

                            for x in cur_line_x..cur_line_x + spaces_to_add {
                                if x >= column_width {
                                    break;
                                }

                                for y_pos in cur_y..cur_y + line_height {
                                    imgbuf.put_pixel(
                                        cur_column_x_offset + cur_line_x,
                                        y_pos,
                                        background,
                                    );
                                }

<<<<<<< HEAD
                                cur_line_x += 1;
                            }
                        } else {
                            for y_pos in cur_y..cur_y + line_height {
                                imgbuf.put_pixel(
                                    cur_column_x_offset + cur_line_x,
                                    y_pos,
                                    char_color,
                                );
                            }
=======
                                    cur_line_x += 1;
                                } else if chr == '\t' {
                                    // specifies how many spaces a tab should be rendered as
                                    let tab_spaces = 4;

                                    let spaces_to_add = tab_spaces - (cur_line_x % tab_spaces);

                                    for _ in 0..spaces_to_add {
                                        if cur_line_x >= column_width {
                                            break;
                                        }

                                        imgbuf.put_pixel(
                                            cur_column_x_offset + cur_line_x,
                                            cur_y,
                                            background,
                                        );
                                        imgbuf.put_pixel(
                                            cur_column_x_offset + cur_line_x,
                                            cur_y + 1,
                                            background,
                                        );

                                        cur_line_x += 1;
                                    }
                                } else {
                                    imgbuf.put_pixel(
                                        cur_column_x_offset + cur_line_x,
                                        cur_y,
                                        char_color,
                                    );
                                    imgbuf.put_pixel(
                                        cur_column_x_offset + cur_line_x,
                                        cur_y + 1,
                                        char_color,
                                    );
>>>>>>> e7c21464

                            cur_line_x += 1;
                        }
                        //<
                    }
                }

                while cur_line_x < column_width {
                    for y_pos in cur_y..cur_y + line_height {
                        imgbuf.put_pixel(cur_column_x_offset + cur_line_x, y_pos, background);
                    }

                    cur_line_x += 1;
                }

                cur_line_x = 0;
                line_num += 1;
            } // until NLL this scope is needed so we can clear the buffer after
        }
    }

    //> fill in any empty bottom right corner, with background color
    while line_num < column_line_limit * required_columns {
        let cur_y = (line_num % column_line_limit) * line_height;
        let cur_column_x_offset = (line_num / column_line_limit) * column_width;

        //<> fill line with background color
        for cur_line_x in 0..column_width {
            for y_pos in cur_y..cur_y + line_height {
                imgbuf.put_pixel(cur_column_x_offset + cur_line_x, y_pos, background);
            }
        }
        line_num += 1;
    }

    progress.show_throughput(start);
    line_progress.show_throughput(start);
    progress.info(format!(
        "Aspect ratio is {} off from target",
        (last_checked_aspect_ratio - target_aspect_ratio).abs(),
    ));
    if !ignored.is_empty() {
        progress.info(format!(
            "Ignored {} files due to missing syntax",
            ignored.len()
        ))
    }

    Ok(imgbuf)
}

pub fn unicode_content(
    path: &Path,
    mut progress: impl Progress,
) -> anyhow::Result<Vec<(PathBuf, String)>> {
    progress.init(None, Some(prodash::unit::label("files")));

    let mut paths = Vec::new();
    for entry in ignore::Walk::new(path) {
        progress.inc();
        let entry = entry?;
        let path = entry.path();
        if let Ok(content) = std::fs::read_to_string(path) {
            paths.push((path.to_owned(), content));
        }
    }

    Ok(paths)
}<|MERGE_RESOLUTION|>--- conflicted
+++ resolved
@@ -243,8 +243,8 @@
 
                             let spaces_to_add = tab_spaces - (cur_line_x % tab_spaces);
 
-                            for x in cur_line_x..cur_line_x + spaces_to_add {
-                                if x >= column_width {
+                            for _ in 0..spaces_to_add {
+                                if cur_line_x >= column_width {
                                     break;
                                 }
 
@@ -256,7 +256,6 @@
                                     );
                                 }
 
-<<<<<<< HEAD
                                 cur_line_x += 1;
                             }
                         } else {
@@ -267,44 +266,6 @@
                                     char_color,
                                 );
                             }
-=======
-                                    cur_line_x += 1;
-                                } else if chr == '\t' {
-                                    // specifies how many spaces a tab should be rendered as
-                                    let tab_spaces = 4;
-
-                                    let spaces_to_add = tab_spaces - (cur_line_x % tab_spaces);
-
-                                    for _ in 0..spaces_to_add {
-                                        if cur_line_x >= column_width {
-                                            break;
-                                        }
-
-                                        imgbuf.put_pixel(
-                                            cur_column_x_offset + cur_line_x,
-                                            cur_y,
-                                            background,
-                                        );
-                                        imgbuf.put_pixel(
-                                            cur_column_x_offset + cur_line_x,
-                                            cur_y + 1,
-                                            background,
-                                        );
-
-                                        cur_line_x += 1;
-                                    }
-                                } else {
-                                    imgbuf.put_pixel(
-                                        cur_column_x_offset + cur_line_x,
-                                        cur_y,
-                                        char_color,
-                                    );
-                                    imgbuf.put_pixel(
-                                        cur_column_x_offset + cur_line_x,
-                                        cur_y + 1,
-                                        char_color,
-                                    );
->>>>>>> e7c21464
 
                             cur_line_x += 1;
                         }
